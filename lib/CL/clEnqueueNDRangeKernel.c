--- conflicted
+++ resolved
@@ -238,7 +238,6 @@
 
   char cachedir[POCL_FILENAME_LENGTH];
   pocl_cache_make_kernel_cachedir_path(cachedir, kernel->program,
-<<<<<<< HEAD
                                        realdev, kernel,
                                        local_x, local_y, local_z);
 
@@ -248,15 +247,6 @@
       error = pocl_llvm_generate_workgroup_function(realdev,
                                                     kernel,
                                                     local_x, local_y, local_z);
-      if (error) goto ERROR;
-    }
-=======
-                                  realdev, kernel,
-                                  local_x, local_y, local_z);
-  if (!realdev->spmd)
-    {
-      error = pocl_llvm_generate_workgroup_function(realdev,
-                                kernel, local_x, local_y, local_z);
       if (error) goto ERROR;
     }
 
@@ -332,7 +322,6 @@
       memcpy (new_event_wait_list, event_wait_list,
               sizeof(cl_event) * num_events_in_wait_list);
     }
->>>>>>> f9d5e093
 
   error = pocl_create_command (&command_node, command_queue,
                                CL_COMMAND_NDRANGE_KERNEL, event,
